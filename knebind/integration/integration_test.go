// Copyright 2021 Google LLC
//
// Licensed under the Apache License, Version 2.0 (the "License");
// you may not use this file except in compliance with the License.
// You may obtain a copy of the License at
//
//     https://www.apache.org/licenses/LICENSE-2.0
//
// Unless required by applicable law or agreed to in writing, software
// distributed under the License is distributed on an "AS IS" BASIS,
// WITHOUT WARRANTIES OR CONDITIONS OF ANY KIND, either express or implied.
// See the License for the specific language governing permissions and
// limitations under the License.

package integration_test

import (
	"context"
	"github.com/openconfig/gribigo/chk"
	"github.com/openconfig/gribigo/fluent"
	"github.com/openconfig/gribigo/server"
	"github.com/openconfig/ondatra"
	kinit "github.com/openconfig/ondatra/knebind/init"
	"testing"
	"time"
)

func TestMain(m *testing.M) {
	ondatra.RunTests(m, kinit.Init)
}

func TestConfig(t *testing.T) {
	dut := ondatra.DUT(t, "dut1")
	const config = `
	  interface Ethernet1
	    no switchport
	    ip address 1.1.1.1/24
	  !
	  interface Ethernet2
	    no switchport
	    ip address 2.2.2.1/24
	  !
	  ip routing
	  !
	  router bgp 1111
	    no bgp enforce-first-as
	    neighbor 1.1.1.2 remote-as 2222
	    neighbor 2.2.2.2 remote-as 3333
	  !`
	dut.Config().New().WithAristaText(config).Push(t)
}

func TestGNMI(t *testing.T) {
	dut1 := ondatra.DUT(t, "dut1")
	dut2 := ondatra.DUT(t, "dut2")
	sys1 := dut1.Telemetry().System().Lookup(t)
	if !sys1.IsPresent() {
		t.Fatalf("No System telemetry for %v", dut1)
	}
	sys2 := dut2.Telemetry().System().Lookup(t)
<<<<<<< HEAD
	t.Logf("dut1 system: %v", sys1)
	t.Logf("dut2 system: %v", sys2)
}

func TestGRIBISample(t *testing.T) {
	dut1 := ondatra.DUT(t, "dut1")
	dut1.GRIBI().MasterClient(t)
	defer dut1.GRIBI().CloseMasterClient(t)
	dut1.GRIBI().SynchElectionID(t, true)
	dut1.GRIBI().IncElectionID(t)
	elecLow, elecHigh := dut1.GRIBI().GetElectionID(t)
	dut1.GRIBI().MasterClient(t).Connection().WithInitialElectionID(elecLow, elecHigh).WithRedundancyMode(fluent.ElectedPrimaryClient).WithPersistence()
	dut1.GRIBI().MasterClient(t).Start(context.Background(), t)
	defer dut1.GRIBI().MasterClient(t).Stop(t)
	dut1.GRIBI().MasterClient(t).StartSending(context.Background(), t)

	subctx, cancel := context.WithTimeout(context.Background(), time.Minute)
	defer cancel()
	dut1.GRIBI().MasterClient(t).Await(subctx, t)

	// check sessoin param result
	chk.HasResult(t, dut1.GRIBI().MasterClient(t).Results(t),
		fluent.OperationResult().
			WithSuccessfulSessionParams().
			AsResult(),
	)

	// check election id result
	chk.HasResult(t, dut1.GRIBI().MasterClient(t).Results(t),
		fluent.OperationResult().
			WithCurrentServerElectionID(elecLow, elecHigh).
			AsResult(),
	)

	// Send modify request with lower election id
	dut1.GRIBI().MasterClient(t).Modify().AddEntry(t, fluent.NextHopEntry().WithNetworkInstance(server.DefaultNetworkInstanceName).WithIndex(1).WithIPAddress("192.0.2.2").WithElectionID(elecLow+1, elecHigh))

	dut1.GRIBI().MasterClient(t).Await(subctx, t)

	// check AFT result, expecting operation fails
	chk.HasResult(t, dut1.GRIBI().MasterClient(t).Results(t), fluent.OperationResult().
		WithOperationID(1).
		WithProgrammingResult(fluent.ProgrammingFailed).
		AsResult(),
	)

=======
	if !sys2.IsPresent() {
		t.Fatalf("No System telemetry for %v", dut2)
	}
>>>>>>> fc26c380
}<|MERGE_RESOLUTION|>--- conflicted
+++ resolved
@@ -58,9 +58,9 @@
 		t.Fatalf("No System telemetry for %v", dut1)
 	}
 	sys2 := dut2.Telemetry().System().Lookup(t)
-<<<<<<< HEAD
-	t.Logf("dut1 system: %v", sys1)
-	t.Logf("dut2 system: %v", sys2)
+	if !sys2.IsPresent() {
+		t.Fatalf("No System telemetry for %v", dut2)
+	}
 }
 
 func TestGRIBISample(t *testing.T) {
@@ -105,9 +105,4 @@
 		AsResult(),
 	)
 
-=======
-	if !sys2.IsPresent() {
-		t.Fatalf("No System telemetry for %v", dut2)
-	}
->>>>>>> fc26c380
 }