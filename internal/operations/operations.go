--- conflicted
+++ resolved
@@ -22,24 +22,14 @@
 	"sync"
 	"time"
 
-<<<<<<< HEAD
-	"golang.org/x/net/context"
-=======
-	log "github.com/golang/glog"
-	"google.golang.org/grpc/codes"
-	"google.golang.org/grpc"
-	"google.golang.org/grpc/status"
-	"github.com/openconfig/ondatra/binding"
->>>>>>> 35d4f815
-
 	log "github.com/golang/glog"
 	frpb "github.com/openconfig/gnoi/factory_reset"
 	ospb "github.com/openconfig/gnoi/os"
 	spb "github.com/openconfig/gnoi/system"
 	tpb "github.com/openconfig/gnoi/types"
 	"github.com/openconfig/ondatra/binding"
-	"github.com/openconfig/ondatra/internal/ate"
 	opb "github.com/openconfig/ondatra/proto"
+	"golang.org/x/net/context"
 	"google.golang.org/grpc"
 	"google.golang.org/grpc/codes"
 	"google.golang.org/grpc/status"
@@ -209,33 +199,24 @@
 	return nil
 }
 
-<<<<<<< HEAD
 // GetSystemTime returns the current time in nanoseconds From epoch
-func GetSystemTime(ctx context.Context, dev binding.Device) (uint64, error) {
-	dut, err := checkDUT(dev, "Time")
+func GetSystemTime(ctx context.Context, dut binding.DUT) (uint64, error) {
+	gnoi, err := FetchGNOI(ctx, dut)
 	if err != nil {
 		return 0, err
 	}
-	gnoi, err := FetchGNOI(ctx, dut)
+	resp, err := gnoi.System().Time(ctx, &spb.TimeRequest{})
+
 	if err != nil {
 		return 0, err
 	}
-	resp, err := gnoi.System().Time(ctx, &spb.TimeRequest{})
-
-	if err != nil {
-		return 0, err
-	}
 	return resp.GetTime(), nil
 
 }
 
 // FactoryReset executes the Factory Reset RPC
-func FactoryReset(ctx context.Context, dev binding.Device, factoryOs bool, zeroFill bool) error {
-
-	dut, err := checkDUT(dev, "FactoryReset")
-	if err != nil {
-		return err
-	}
+func FactoryReset(ctx context.Context, dut binding.DUT, factoryOs bool, zeroFill bool) error {
+
 	gnoi, err := FetchGNOI(ctx, dut)
 	if err != nil {
 		return err
@@ -259,16 +240,6 @@
 	return nil
 }
 
-// SetInterfaceState sets the state of a specified interface on a device.
-func SetInterfaceState(ctx context.Context, dev binding.Device, intf string, enabled *bool) error {
-	if dut, ok := dev.(binding.DUT); ok {
-		return setDUTInterfaceState(ctx, dut, intf, enabled)
-	}
-	return ate.SetPortState(ctx, dev.(binding.ATE), intf, enabled)
-}
-
-=======
->>>>>>> 35d4f815
 var (
 	enableConfigs = map[opb.Device_Vendor]string{
 		opb.Device_ARISTA: `
