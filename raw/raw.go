// Copyright 2022 Google LLC
//
// Licensed under the Apache License, Version 2.0 (the "License");
// you may not use this file except in compliance with the License.
// You may obtain a copy of the License at
//
//     https://www.apache.org/licenses/LICENSE-2.0
//
// Unless required by applicable law or agreed to in writing, software
// distributed under the License is distributed on an "AS IS" BASIS,
// WITHOUT WARRANTIES OR CONDITIONS OF ANY KIND, either express or implied.
// See the License for the specific language governing permissions and
// limitations under the License.

// Package raw provides raw client APIs.
package raw

import (
	"testing"

	"golang.org/x/net/context"

	"github.com/openconfig/ondatra/binding"
	"github.com/openconfig/ondatra/binding/ixweb"
	"github.com/openconfig/ondatra/internal/events"
	"github.com/openconfig/ondatra/internal/rawapis"

	gpb "github.com/openconfig/gnmi/proto/gnmi"
	grpb "github.com/openconfig/gribi/v1/proto/service"
	p4pb "github.com/p4lang/p4runtime/go/p4/v1"
)

// NewDUTAPIs returns a new instance of raw DUT APIs.
// Tests must not call this directly.
func NewDUTAPIs(dut binding.DUT) *DUTAPIs {
	return &DUTAPIs{dut}
}

// DUTAPIs provides access to raw DUT protocol APIs.
type DUTAPIs struct {
	dut binding.DUT
}

// GNMI provides access to creating raw gNMI clients for the dut.
func (r *DUTAPIs) GNMI() *GNMIAPI {
	return &GNMIAPI{r.dut}
}

// TODO(greg-dennis): Should DialGNMI be in the binding.Device interface.
type gnmiDevice interface {
	binding.Device
	rawapis.GNMIDialer
}

// GNMIAPI provides access for creating a default or new gNMI client on the DUT.
type GNMIAPI struct {
	dev gnmiDevice
}

// New returns a new gNMI client for the dut.
func (g *GNMIAPI) New(t testing.TB) gpb.GNMIClient {
	t.Helper()
	t = events.ActionStarted(t, "Creating gNMI client for %s", g.dev)
	gnmi, err := rawapis.NewGNMI(context.Background(), g.dev)
	if err != nil {
		t.Fatalf("Failed to create gNMI client for %v: %v", g.dev, err)
	}
	return gnmi
}

// Default returns the default gNMI client for the DUT.
func (g *GNMIAPI) Default(t testing.TB) gpb.GNMIClient {
	t.Helper()
	t = events.ActionStarted(t, "Fetching gNMI client for %s", g.dev)
	gnmi, err := rawapis.FetchGNMI(context.Background(), g.dev)
	if err != nil {
		t.Fatalf("Failed to fetch gNMI client for %v: %v", g.dev, err)
	}
	return gnmi
}

// GNOI provides access to creating raw gNOI clients for the dut.
func (r *DUTAPIs) GNOI() *GNOIAPI {
	return &GNOIAPI{r.dut}
}

// GNOIAPI provides access to creating raw gNOI clients for the dut.
type GNOIAPI struct {
	dut binding.DUT
}

// GNOI stores APIs to GNOI services.
type GNOI interface {
	// Embed an unexported interface that wraps binding.GNOIClients,
	// so as to not expose the binding.GNOIClients instance directly.
	privateGNOI
}

type privateGNOI interface {
	binding.GNOIClients
}

// New returns a new gNOI client for the dut.
func (g *GNOIAPI) New(t testing.TB) GNOI {
	t.Helper()
	t = events.ActionStarted(t, "Creating gNOI client for %s", g.dut)
	bgnoi, err := rawapis.NewGNOI(context.Background(), g.dut)
	if err != nil {
		t.Fatalf("Failed to create gNOI client for %v: %v", g.dut, err)
	}
	return bgnoi
}

// Default returns the default gNOI client for the dut.
func (g *GNOIAPI) Default(t testing.TB) GNOI {
	t.Helper()
	t = events.ActionStarted(t, "Fetching gNOI client for %s", g.dut)
	bgnoi, err := rawapis.FetchGNOI(context.Background(), g.dut)
	if err != nil {
		t.Fatalf("Failed to fetch gNOI client for %v: %v", g.dut, err)
	}
	return bgnoi
}

<<<<<<< HEAD
// GNSI provides access to creating raw gNSI clients for the dut.
func (r *DUTAPIs) GNSI() *GNSIAPI {
	return &GNSIAPI{r.dut}
}

// GNSIAPI provides access to creating raw gNSI clients for the dut.
=======
// GNSIAPI provides access to creating raw gNSI client for the DUT.
>>>>>>> 2cd47f23
type GNSIAPI struct {
	dut binding.DUT
}

// GNSI stores APIs to GNSI services.
type GNSI interface {
	// Embed an unexported interface that wraps binding.GNSIClients,
	// so as to not expose the binding.GNSIClients instance directly.
	privateGNSI
}

type privateGNSI interface {
	binding.GNSIClients
}

<<<<<<< HEAD
// New returns a new gNSI client for the dut.
func (g *GNSIAPI) New(t testing.TB) GNSI {
	t.Helper()
	t = events.ActionStarted(t, "Creating gNSI client for %s", g.dut)
=======
// GNSI provides access to creating raw gNSI clients for the dut.
func (r *DUTAPIs) GNSI() *GNSIAPI {
	return &GNSIAPI{r.dut}
}

// New returns a new gNSI client for the DUT.
func (g *GNSIAPI) New(t testing.TB) GNSI {
	t.Helper()
	t = events.ActionStarted(t, "Creating gNSI  client for %s", g.dut)
>>>>>>> 2cd47f23
	bgnsi, err := rawapis.NewGNSI(context.Background(), g.dut)
	if err != nil {
		t.Fatalf("Failed to create gNSI client for %v: %v", g.dut, err)
	}
	return bgnsi
}

// Default returns the default gNSI client for the dut.
func (g *GNSIAPI) Default(t testing.TB) GNSI {
	t.Helper()
	t = events.ActionStarted(t, "Fetching gNSI client for %s", g.dut)
	bgnsi, err := rawapis.FetchGNSI(context.Background(), g.dut)
	if err != nil {
		t.Fatalf("Failed to fetch gNSI client for %v: %v", g.dut, err)
	}
	return bgnsi
}

// GRIBI provides access to createing raw gRIBI clients for the dut.
func (r *DUTAPIs) GRIBI() *GRIBIAPI {
	return &GRIBIAPI{r.dut}
}

// GRIBIAPI provides access to creating raw gRIBI clients for the DUT.
type GRIBIAPI struct {
	dut binding.DUT
}

// New returns a new gRIBI client for the dut.
func (g *GRIBIAPI) New(t testing.TB) grpb.GRIBIClient {
	t.Helper()
	t = events.ActionStarted(t, "Creating gRIBI client for %s", g.dut)
	grc, err := rawapis.NewGRIBI(context.Background(), g.dut)
	if err != nil {
		t.Fatalf("Failed to create gRIBI client for %v: %v", g.dut, err)
	}
	return grc
}

// Default returns the default gRIBI client for the dut.
func (g *GRIBIAPI) Default(t testing.TB) grpb.GRIBIClient {
	t.Helper()
	t = events.ActionStarted(t, "Fetching gRIBI client for %s", g.dut)
	grc, err := rawapis.FetchGRIBI(context.Background(), g.dut)
	if err != nil {
		t.Fatalf("Failed to fetch gRIBI client for %v: %v", g.dut, err)
	}
	return grc
}

// P4RT provides access to creating raw P4RT clients for the dut.
func (r *DUTAPIs) P4RT() *P4RTAPI {
	return &P4RTAPI{r.dut}
}

// P4RTAPI provides access for creating a default or new GRIBI client on the DUT.
type P4RTAPI struct {
	dut binding.DUT
}

// New returns a P4RT client on the DUT.
func (p *P4RTAPI) New(t testing.TB) p4pb.P4RuntimeClient {
	t.Helper()
	t = events.ActionStarted(t, "Creating P4RT client for %s", p.dut)
	p4rtClient, err := rawapis.NewP4RT(context.Background(), p.dut)
	if err != nil {
		t.Fatalf("Failed to create P4RT client for %v: %v", p.dut, err)
	}
	return p4rtClient
}

// Default returns the default P4RT client on the DUT.
func (p *P4RTAPI) Default(t testing.TB) p4pb.P4RuntimeClient {
	t.Helper()
	t = events.ActionStarted(t, "Fetching P4RT client for %s", p.dut)
	p4rtClient, err := rawapis.FetchP4RT(context.Background(), p.dut)
	if err != nil {
		t.Fatalf("Failed to fetch P4RT client for %v: %v", p.dut, err)
	}
	return p4rtClient
}

// StreamClient provides the interface for streaming IO to DUT.
type StreamClient interface {
	// Embed an unexported interface that wraps binding.StreamClient,
	// so as to not expose the binding.StreamClient instance directly.
	privateStreamClient
}

type privateStreamClient interface {
	binding.StreamClient
}

// CLI returns a new streaming CLI client for the DUT.
func (r *DUTAPIs) CLI(t testing.TB) StreamClient {
	t.Helper()
	t = events.ActionStarted(t, "Creating CLI client for %s", r.dut)
	c, err := rawapis.NewCLI(context.Background(), r.dut)
	if err != nil {
		t.Fatalf("Failed to create CLI client for %v: %v", r.dut, err)
	}
	return c
}

// Console returns a new Console client for the DUT.
func (r *DUTAPIs) Console(t testing.TB) StreamClient {
	t.Helper()
	t = events.ActionStarted(t, "Creating console client for %s", r.dut)
	c, err := rawapis.NewConsole(context.Background(), r.dut)
	if err != nil {
		t.Fatalf("Failed to create console client for %v: %v", r.dut, err)
	}
	return c
}

// NewATEAPIs returns a new instance of raw ATE APIs.
// Tests must not call this directly.
func NewATEAPIs(ate binding.ATE) *ATEAPIs {
	return &ATEAPIs{ate}
}

// ATEAPIs provides access to raw DUT protocol APIs.
type ATEAPIs struct {
	ate binding.ATE
}

// GNMI provides access to creating raw gNMI clients for the dut.
func (r *ATEAPIs) GNMI() *GNMIAPI {
	return &GNMIAPI{r.ate}
}

// IxNetwork returns the raw IxNetwork session for the ATE.
// TODO(team): Add unit tests once raw APIs is factored out into its own package.
func (r *ATEAPIs) IxNetwork(t testing.TB) *ixweb.Session {
	t.Helper()
	t = events.ActionStarted(t, "Fetching IxNetwork session for %s", r.ate)
	ixnet, err := rawapis.FetchIxNetwork(context.Background(), r.ate)
	if err != nil {
		t.Fatalf("IxNetwork(t) on %v: %v", r.ate, err)
	}
	return ixnet.Session
}<|MERGE_RESOLUTION|>--- conflicted
+++ resolved
@@ -122,16 +122,7 @@
 	return bgnoi
 }
 
-<<<<<<< HEAD
-// GNSI provides access to creating raw gNSI clients for the dut.
-func (r *DUTAPIs) GNSI() *GNSIAPI {
-	return &GNSIAPI{r.dut}
-}
-
-// GNSIAPI provides access to creating raw gNSI clients for the dut.
-=======
 // GNSIAPI provides access to creating raw gNSI client for the DUT.
->>>>>>> 2cd47f23
 type GNSIAPI struct {
 	dut binding.DUT
 }
@@ -147,12 +138,6 @@
 	binding.GNSIClients
 }
 
-<<<<<<< HEAD
-// New returns a new gNSI client for the dut.
-func (g *GNSIAPI) New(t testing.TB) GNSI {
-	t.Helper()
-	t = events.ActionStarted(t, "Creating gNSI client for %s", g.dut)
-=======
 // GNSI provides access to creating raw gNSI clients for the dut.
 func (r *DUTAPIs) GNSI() *GNSIAPI {
 	return &GNSIAPI{r.dut}
@@ -162,7 +147,6 @@
 func (g *GNSIAPI) New(t testing.TB) GNSI {
 	t.Helper()
 	t = events.ActionStarted(t, "Creating gNSI  client for %s", g.dut)
->>>>>>> 2cd47f23
 	bgnsi, err := rawapis.NewGNSI(context.Background(), g.dut)
 	if err != nil {
 		t.Fatalf("Failed to create gNSI client for %v: %v", g.dut, err)
